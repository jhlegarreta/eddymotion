--- conflicted
+++ resolved
@@ -104,20 +104,12 @@
         The reason for that is that such methods typically use fewer steps, and
         when the cost of calculating the derivatives is small/moderate compared
         to calculating the functions itself (as is the case for Eq. (12)) then
-<<<<<<< HEAD
         execution time can be much shorter.
         However, we found that for the multi-shell case a heuristic optimisation
         method such as the Nelder-Mead simplex method (Nelder and Mead, 1965) was
         frequently better at avoiding local maxima.
         Hence, that was the method we used for all optimisations in the present
         paper.
-=======
-        execution time can be much shorter. However, we found that for the
-        multi-shell case a heuristic optimisation method such as the Nelder-Mead
-        simplex method (Nelder and Mead, 1965) was frequently better at avoiding
-        local maxima. Hence, that was the method we used for all optimisations
-        in the present paper.
->>>>>>> 3cba47dd
 
     **Multi-shell regression (TODO).**
     For multi-shell modeling, the kernel :math:`k(\textbf{x}, \textbf{x'})`
